--- conflicted
+++ resolved
@@ -379,14 +379,9 @@
 			# Merge the data from the generator.
 			if generator:
 				self.platformGenerator[buildSpec] = generator
-<<<<<<< HEAD
-				self.platformIncludePaths[buildSpec].extend([x for x in generator.includeDirectories])
-				self.platformDefines[buildSpec].extend([x for x in generator.defines])
-				self.platformCxxLanguageStandard[buildSpec] = generator.cxxLanguageStandard
-=======
 				self.platformIncludePaths[buildSpec].extend(list(generator.includeDirectories))
 				self.platformDefines[buildSpec].extend(list(generator.defines))
->>>>>>> 6bacad8e
+				self.platformCxxLanguageStandard[buildSpec] = generator.cxxLanguageStandard
 
 				projectData = generator.projectData
 
